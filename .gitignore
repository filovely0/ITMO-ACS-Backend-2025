--- conflicted
+++ resolved
@@ -4,8 +4,4 @@
 *.swp
 *~
 *.bak
-<<<<<<< HEAD
-.env
-=======
-/.env
->>>>>>> 2a02446e
+.env