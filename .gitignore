--- conflicted
+++ resolved
@@ -4,10 +4,5 @@
 *.swp
 *~
 *.bak
-<<<<<<< HEAD
-postgres_data/
-*.env
-=======
 .env
-dist/
->>>>>>> ccb7d741
+dist/