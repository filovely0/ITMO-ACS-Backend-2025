node_modules/
.idea/
.DS_Store
*.swp
*~
*.bak
<<<<<<< HEAD
.env
=======
.env
dist/
>>>>>>> 6f6a6b9f
<|MERGE_RESOLUTION|>--- conflicted
+++ resolved
@@ -3,10 +3,4 @@
 .DS_Store
 *.swp
 *~
-*.bak
-<<<<<<< HEAD
-.env
-=======
-.env
-dist/
->>>>>>> 6f6a6b9f
+*.bak