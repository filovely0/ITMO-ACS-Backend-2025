node_modules/
.idea/
.DS_Store
*.swp
*~
*.bak
<<<<<<< HEAD

БР1.1/Крохин Владимир/homeworks/hw2/dist/
=======
.env
>>>>>>> 34e58fa4
<|MERGE_RESOLUTION|>--- conflicted
+++ resolved
@@ -4,9 +4,4 @@
 *.swp
 *~
 *.bak
-<<<<<<< HEAD
-
-БР1.1/Крохин Владимир/homeworks/hw2/dist/
-=======
-.env
->>>>>>> 34e58fa4
+.env